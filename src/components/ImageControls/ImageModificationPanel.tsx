--- conflicted
+++ resolved
@@ -1,8 +1,5 @@
 import React from "react";
 import { Target } from "lucide-react";
-<<<<<<< HEAD
-import { BackgroundRemovalState } from "../../types/index.js";
-=======
 
 interface BackgroundRemovalState {
   enabled: boolean;
@@ -15,7 +12,6 @@
   selectedAreas: Set<string>;
   previewMode: boolean;
 }
->>>>>>> c648b723
 
 interface ImageModificationPanelProps {
   backgroundRemoval: BackgroundRemovalState;
