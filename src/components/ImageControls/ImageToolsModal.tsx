--- conflicted
+++ resolved
@@ -1,8 +1,4 @@
 import React from "react";
-<<<<<<< HEAD
-import { X, Target } from "lucide-react";
-import { BackgroundRemovalState } from "../../types/index.js";
-=======
 import { Target, X } from "lucide-react";
 
 interface BackgroundRemovalState {
@@ -16,7 +12,6 @@
   selectedAreas: Set<string>;
   previewMode: boolean;
 }
->>>>>>> c648b723
 
 interface ImageToolsModalProps {
   backgroundRemoval: BackgroundRemovalState;
