--- conflicted
+++ resolved
@@ -284,15 +284,7 @@
   }
 
   // Apply existing edge detection
-<<<<<<< HEAD
-  return applyEdgeDetection(
-    processedData,
-    settings.edgeMethod,
-    settings.threshold
-  );
-=======
   return applyEdgeDetection(processedData, settings.edgeMethod, settings.threshold);
->>>>>>> c648b723
 }
 
 // Magic wand selection for manual background removal
